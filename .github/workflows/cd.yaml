--- conflicted
+++ resolved
@@ -10,10 +10,6 @@
       id-token: write
       contents: read
       actions: read
-<<<<<<< HEAD
-    uses: slsa-framework/slsa-github-generator/.github/workflows/builder_bazel_slsa3.yml@07e64b653f10a80b6510f4568f685f8b7b9ea830 # v1.9.0
-=======
     uses: slsa-framework/slsa-github-generator/.github/workflows/builder_bazel_slsa3.yml@f7dd8c54c2067bafc12ca7a55595d5ee9b75204a # v2.1.0
->>>>>>> 0df95515
     with:
       targets: "//pkg/tidydns:go_default_library"