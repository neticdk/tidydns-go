name: CI

on:
  push:
    branches:
      - main
  pull_request: {}

jobs:
  test:
    runs-on: ubuntu-latest
    steps:
<<<<<<< HEAD
      - uses: actions/checkout@11bd71901bbe5b1630ceea73d27597364c9af683 # v4
      - uses: bazelbuild/setup-bazelisk@95c9bf48d0c570bb3e28e57108f3450cd67c1a44 # v2
      - name: Mount bazel cache
        uses: actions/cache@2f8e54208210a422b2efd51efaa6bd6d7ca8920f # v3
=======
      - uses: actions/checkout@v4
      - uses: bazelbuild/setup-bazelisk@b39c379c82683a5f25d34f0d062761f62693e0b2 # v3
      - name: Mount bazel cache
        uses: actions/cache@5a3ec84eff668545956fd18022155c47e93e2684 # v4
>>>>>>> 0df95515
        with:
          path: "~/.cache/bazel"
          key: bazel
      - run: bazel test //...<|MERGE_RESOLUTION|>--- conflicted
+++ resolved
@@ -10,17 +10,10 @@
   test:
     runs-on: ubuntu-latest
     steps:
-<<<<<<< HEAD
       - uses: actions/checkout@11bd71901bbe5b1630ceea73d27597364c9af683 # v4
-      - uses: bazelbuild/setup-bazelisk@95c9bf48d0c570bb3e28e57108f3450cd67c1a44 # v2
-      - name: Mount bazel cache
-        uses: actions/cache@2f8e54208210a422b2efd51efaa6bd6d7ca8920f # v3
-=======
-      - uses: actions/checkout@v4
       - uses: bazelbuild/setup-bazelisk@b39c379c82683a5f25d34f0d062761f62693e0b2 # v3
       - name: Mount bazel cache
         uses: actions/cache@5a3ec84eff668545956fd18022155c47e93e2684 # v4
->>>>>>> 0df95515
         with:
           path: "~/.cache/bazel"
           key: bazel
